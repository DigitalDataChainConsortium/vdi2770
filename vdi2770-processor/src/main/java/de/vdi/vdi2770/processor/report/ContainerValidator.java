--- conflicted
+++ resolved
@@ -697,11 +697,7 @@
 				MainDocument main = new MainDocument(document);
 				faults = main.validate(this.locale, this.isStrictMode);
 			} else {
-<<<<<<< HEAD
-				faults = document.validate(null, this.locale);
-=======
 				faults = document.validate(null, this.locale, this.isStrictMode);
->>>>>>> d47fc479
 			}
 
 			// add validation messages to report
